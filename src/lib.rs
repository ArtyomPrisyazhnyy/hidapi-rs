--- conflicted
+++ resolved
@@ -267,10 +267,7 @@
 #[derive(Clone, PartialEq)]
 enum WcharString {
     String(String),
-<<<<<<< HEAD
-=======
     #[cfg_attr(all(feature = "linux-native", target_os = "linux"), allow(dead_code))]
->>>>>>> e42010f1
     Raw(Vec<wchar_t>),
     None,
 }
